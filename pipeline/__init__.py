<<<<<<< HEAD
from .pipeline_parallel import PipelineParallel
from .sync_wrapper import ActivationSavingLayer, SyncWrapper, LayerWrapper, CycleCounter
=======
# TODO maybe replace uses of torch.zeros with torch.empty
>>>>>>> f0132f85
<|MERGE_RESOLUTION|>--- conflicted
+++ resolved
@@ -1,6 +1 @@
-<<<<<<< HEAD
-from .pipeline_parallel import PipelineParallel
-from .sync_wrapper import ActivationSavingLayer, SyncWrapper, LayerWrapper, CycleCounter
-=======
-# TODO maybe replace uses of torch.zeros with torch.empty
->>>>>>> f0132f85
+# TODO maybe replace uses of torch.zeros with torch.empty