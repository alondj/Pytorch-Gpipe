
from typing import Tuple, Callable, Any
import math
import torch

from pytorch_Gpipe.utils import Tensors, TensorsShape


def tensors_map(tensors: Tensors, f: Callable[[Tensors], Any]):
    """maps each tensor using the f function while keeping the same structure"""

    if isinstance(tensors, torch.Tensor):
        return f(tensors)

    container = type(tensors)
    return container([tensors_map(tensors, f) for tensors in tensors])


def tensors_bi_map(t1: Tensors, t2: Tensors, f: Callable[[Tensors, Tensors], Any]):
    """maps each pair of tensors using the f function"""

    if isinstance(t1, torch.Tensor):
        return f(t1, t2)

    container = type(t1)
    return container(tensors_bi_map(t1, t2, f) for t1, t2 in zip(t1, t2))


def get_devices(tensors: Tensors):
    """list of all the inner tensors device in order from left to right"""
    devices = []
    tensors_map(tensors, lambda tensor: devices.append(tensor.device))

    return devices


def tensors_to(tensors: Tensors, devices):
    """move each tensor to the the device in devices"""

    def move_tensor(tensor):
        for device in devices:
            yield tensor.to(device, non_blocking=True)

    return tensors_map(tensors, move_tensor)


def tensors_split(tensors: Tensors, size):
    """splits Tensors to a tuple of Tensors, each of batch size - size"""
    batch_size = batch_dim(tensors)
<<<<<<< HEAD
    num_splits = batch_size // size
=======
    num_splits = math.ceil(batch_size / size)
>>>>>>> 1e691fb8

    return tuple(
        tensors_map(tensors, lambda tensor: tensor[i * size: (i+1) * size])
        for i in range(num_splits)
    )


def tensors_cat(tensors: Tuple[Tensors, ...]):
    if isinstance(tensors[0], torch.Tensor):
        return torch.cat(tuple(tensors), dim=0)

    container = type(tensors[0])
    return container([tensors_cat(tensors) for tensors in zip(*tensors)])


def gen_garbage_output(shape: TensorsShape, batch_dim, device) -> Tensors:
    """
    Generates empty Tensors.

    :param shape: the structure of the output Tensors
    :param batch_dim: The extra batch dimension to add the the contained tensors
    :param device: onto which to place the output
    :return: empty Tensors that match requested structure
    """
    # got to the inner-most shape, output is a tensor
    if isinstance(shape[0], int):
        return torch.empty(batch_dim, *shape, device=device)

    # choosing wrapper (tuple/list)
    container = type(shape)
    return container([gen_garbage_output(inner_shape, batch_dim, device) for inner_shape in shape])


def batch_dim(tensors: Tensors):
    """returns the batch_dim of a Tensors object"""
    if isinstance(tensors, torch.Tensor):
        return tensors.size(0)

    return batch_dim(tensors[0])<|MERGE_RESOLUTION|>--- conflicted
+++ resolved
@@ -47,11 +47,7 @@
 def tensors_split(tensors: Tensors, size):
     """splits Tensors to a tuple of Tensors, each of batch size - size"""
     batch_size = batch_dim(tensors)
-<<<<<<< HEAD
-    num_splits = batch_size // size
-=======
     num_splits = math.ceil(batch_size / size)
->>>>>>> 1e691fb8
 
     return tuple(
         tensors_map(tensors, lambda tensor: tensor[i * size: (i+1) * size])
