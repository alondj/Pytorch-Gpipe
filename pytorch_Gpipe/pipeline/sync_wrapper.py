--- conflicted
+++ resolved
@@ -85,19 +85,14 @@
                            grad: input.backward(grad))
 
         # if we have an activation to pass
-<<<<<<< HEAD
-        if self.counter.input_valid(self.gpu_num, -1):
-            tensors_map(self.prev_inputs,
-                        lambda activation: activation.requires_grad_(True))
-=======
         if self.counter.output_valid(self.gpu_num):
             def prepare_activation(act):
                 clone = act.requires_grad_().clone()
                 clone.retain_grad()
                 return clone
 
-            self.prev_inputs = tensors_map(self.prev_inputs, prepare_activation)
->>>>>>> 64a0c0d9
+            self.prev_inputs = tensors_map(self.prev_inputs,
+                                           prepare_activation)
 
             output = self.module(*self.prev_inputs)
         else:
@@ -111,50 +106,47 @@
     def save_activation(self, *moved_inputs: Tensors):
         """saves the activation of the current input"""
         self.rng_states.append(torch.cuda.get_rng_state(self.device))
-<<<<<<< HEAD
-        self.activations.append(tensors_map(
-            moved_inputs, lambda input: input.clone().detach()))
-=======
-        self.activations.append(tensors_map(moved_inputs, lambda input: input.clone()))
->>>>>>> 64a0c0d9
-
-    def forward(self, *inputs: Tensors) -> Tensors:
+        self.activations.append(tensors_map(moved_inputs,
+                                            lambda input: input.clone()))
+
+
+def forward(self, *inputs: Tensors) -> Tensors:
         # move the input between devices
-        if self.counter.cur_mode is ForwardMode.backward:
-            return self.backward_mode(*inputs)
-
-        # check if the input that waits for the submodule is relevant (garbage
-        # will be propagated before and after data passes through submodule)
-        if self.counter.output_valid(self.gpu_num):
-
-            # the input is relevant.
-            output = self.module(*self.prev_inputs)
-        else:
-            # the input is garbage
-            output = gen_garbage_output(self.output_shapes, self.device)
-
-            if len(output) == 1:
-                output = output[0]
-
-        # check if the input to be replaced and scheduled to run on the next cycle
-        # is relevant or garbage
-        if self.counter.input_valid(self.gpu_num):
-            with torch.cuda.stream(self.pipe_stream):
-                # set the input devices when first actual data is received
-                if self.counter.get_count() == self.gpu_num:
-                    self.input_devices = get_devices(inputs)
-
-                moved_inputs = tensors_map(
-                    inputs, lambda tensor: tensor.to(self.device, non_blocking=True))
-
-                if self.counter.cur_mode is ForwardMode.train:
-                    self.save_activation(*moved_inputs)
-
-                self.prev_inputs = moved_inputs
-        else:
-            self.prev_inputs = tensors_map(inputs, lambda _: None)
-
-        return output
+    if self.counter.cur_mode is ForwardMode.backward:
+        return self.backward_mode(*inputs)
+
+    # check if the input that waits for the submodule is relevant (garbage
+    # will be propagated before and after data passes through submodule)
+    if self.counter.output_valid(self.gpu_num):
+
+        # the input is relevant.
+        output = self.module(*self.prev_inputs)
+    else:
+        # the input is garbage
+        output = gen_garbage_output(self.output_shapes, self.device)
+
+        if len(output) == 1:
+            output = output[0]
+
+    # check if the input to be replaced and scheduled to run on the next cycle
+    # is relevant or garbage
+    if self.counter.input_valid(self.gpu_num):
+        with torch.cuda.stream(self.pipe_stream):
+            # set the input devices when first actual data is received
+            if self.counter.get_count() == self.gpu_num:
+                self.input_devices = get_devices(inputs)
+
+            moved_inputs = tensors_map(
+                inputs, lambda tensor: tensor.to(self.device, non_blocking=True))
+
+            if self.counter.cur_mode is ForwardMode.train:
+                self.save_activation(*moved_inputs)
+
+            self.prev_inputs = moved_inputs
+    else:
+        self.prev_inputs = tensors_map(inputs, lambda _: None)
+
+    return output
 
 
 class ActivationSavingLayer(nn.Module):
