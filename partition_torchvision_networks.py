--- conflicted
+++ resolved
@@ -1,9 +1,5 @@
 import os
-<<<<<<< HEAD
-from model_partition import partition_network_using_profiler, distribute_model
-=======
 from pytorch_Gpipe import partition_with_profiler, distribute_using_profiler
->>>>>>> 5367bc98
 import torch
 from sample_models import alexnet, resnet18, vgg11_bn, squeezenet1_0, inception_v3, densenet121, GoogLeNet, LeNet, WideResNet
 
@@ -41,45 +37,6 @@
             print(filename)
 
 
-<<<<<<< HEAD
-def distribute_torchvision():
-    networks = [alexnet, resnet18, vgg11_bn, squeezenet1_0,
-                inception_v3, densenet121, GoogLeNet, LeNet, WideResNet]
-    depth = [0, 1, 100]
-    # networks = [resnet18]
-    # depth = [100]
-    for net in networks:
-        for d in depth:
-            model = net()
-            print(f"current net is {net.__name__}")
-            if net.__name__.find("inception") != -1:
-                _, graph, _ = distribute_model(model, torch.zeros(
-                    4, 3, 299, 299), device_list=["cuda", "cpu"], num_iter=4, max_depth=d, basic_blocks=None)
-
-            elif net.__name__.find("GoogLeNet") != -1:
-                _, graph, _ = distribute_model(model, torch.zeros(
-                    4, 3, 32, 32), device_list=["cuda", "cpu"], num_iter=4, max_depth=d, basic_blocks=None)
-
-            elif net.__name__.find("LeNet") != -1:
-                _, graph, _ = distribute_model(model, torch.zeros(
-                    4, 3, 32, 32), device_list=["cuda", "cpu"], num_iter=4, max_depth=d, basic_blocks=None)
-
-            else:
-                _, graph, _ = distribute_model(model, torch.zeros(
-                    4, 3, 224, 224), device_list=["cuda", "cpu"], num_iter=4, max_depth=d, basic_blocks=None)
-
-            filename = f"{net.__name__} attempted {2} partitions at depth {d}"
-            curr_dir = os.path.dirname(os.path.realpath(__file__))
-            out_dir = f"{curr_dir}\\distribution_viz"
-            graph.save(directory=out_dir, file_name=filename,
-                       show_buffs_params=False, show_weights=False)
-
-            print(filename)
-
-
-if __name__ == "__main__":
-    distribute_torchvision()
-=======
 def distribute_torchvision(nruns=1):
     networks = [alexnet, resnet18, vgg11_bn, squeezenet1_0,
                 inception_v3, densenet121, GoogLeNet, LeNet, WideResNet]
@@ -118,5 +75,4 @@
 
 
 if __name__ == "__main__":
-    distribute_torchvision(nruns=5)
->>>>>>> 5367bc98
+    distribute_torchvision(nruns=5)